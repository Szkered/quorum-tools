name: quorum-tools
version: 0.0.1
synopsis: Orchestration and testing for the Quorum blockchain
license: Apache
license-file: LICENSE.md
build-type: Simple
cabal-version: >=1.10

library
  hs-source-dirs: src
  ghc-options: -Wall -fwarn-tabs
  build-depends:
    base                  == 4.9.* || == 4.10.*,
    text                  == 1.2.*,
    mtl                   == 2.2.*,
    async                 == 2.1.*,
    managed               == 1.0.*,
    foldl                 == 1.2.*,
    lens                  == 4.14.* || == 4.15.*,
    lens-aeson            == 1.0.*,
    bytestring            == 0.10.*,
    turtle                == 1.3.*,
    aeson                 == 0.11.* || == 1.1.*,
    wreq                  == 0.5.*,
    safe                  == 0.3.*,
    transformers          == 0.5.*,
    containers            == 0.5.*,
    symmetric-properties  == 0.1.*,
    time                  == 1.6.* || == 1.8.*,
    rate-limit            == 1.1.*,
    time-units            == 1.0.*,
    http-client           == 0.5.*,
    base16-bytestring     == 0.1.*,
    cryptonite            == 0.22.*,
    byteable              == 0.1.*,
    unordered-containers  == 0.2.*,
    vector                == 0.12.*,
    memory                == 0.14.*,
    monad-loops           == 0.4.*,
    optional-args         == 1.0.*,
    ansi-terminal         == 0.6.*,
<<<<<<< HEAD
    constellation         == 0.1.*
=======
    constellation         == 0.1.*,
    stm                   == 2.4.*
>>>>>>> 12b2c915
  exposed-modules:
    QuorumTools
    QuorumTools.Mains.LocalNew
    QuorumTools.Mains.LocalSpam
    QuorumTools.Mains.LocalStart
    QuorumTools.Test.Raft.CycleTest
    QuorumTools.Test.Raft.LeaderPartitionTest
    QuorumTools.Test.Raft.LeaveJoinTest
    QuorumTools.Test.Raft.NewcomerRejoinTest
    QuorumTools.Test.Raft.PrivateStateTest
    QuorumTools.Test.Raft.PublicStateTest
    QuorumTools.Test.Raft.RestartNodeTest
  other-modules:
    QuorumTools.Checkpoint
    QuorumTools.Client
    QuorumTools.Cluster
    QuorumTools.Constellation
    QuorumTools.Control
    QuorumTools.Genesis
    QuorumTools.Genesis.Contract
    QuorumTools.IpTables
    QuorumTools.NetworkInfo
    QuorumTools.Observing
    QuorumTools.PacketFilter
    QuorumTools.Spam
    QuorumTools.Test.Outline
    QuorumTools.Test.State
    QuorumTools.Types
    QuorumTools.Util
  default-language: Haskell2010

executable local-new
  main-is          : LocalNew.hs
  hs-source-dirs   : app
  ghc-options      : -Wall -fwarn-tabs -threaded -rtsopts
  build-depends    : base, quorum-tools
  default-language : Haskell2010

executable local-start
  main-is          : LocalStart.hs
  hs-source-dirs   : app
  ghc-options      : -Wall -fwarn-tabs -threaded -rtsopts
  build-depends    : base, quorum-tools
  default-language : Haskell2010

executable local-spam
  main-is          : LocalSpam.hs
  hs-source-dirs   : app
  ghc-options      : -Wall -fwarn-tabs -threaded -rtsopts
  build-depends    : base, quorum-tools
  default-language : Haskell2010

test-suite raft
  main-is          : Raft.hs
  type             : exitcode-stdio-1.0
  hs-source-dirs   : tests
  ghc-options      : -Wall -fwarn-tabs -threaded -rtsopts
  build-depends    :
    base,
    quorum-tools
  default-language : Haskell2010<|MERGE_RESOLUTION|>--- conflicted
+++ resolved
@@ -39,12 +39,8 @@
     monad-loops           == 0.4.*,
     optional-args         == 1.0.*,
     ansi-terminal         == 0.6.*,
-<<<<<<< HEAD
-    constellation         == 0.1.*
-=======
     constellation         == 0.1.*,
     stm                   == 2.4.*
->>>>>>> 12b2c915
   exposed-modules:
     QuorumTools
     QuorumTools.Mains.LocalNew
