--- conflicted
+++ resolved
@@ -4,25 +4,14 @@
 
 module QuorumTools.Observing where
 
-<<<<<<< HEAD
-import qualified Data.Map.Strict            as Map
-import           Data.Monoid                (Last, (<>))
-import           Data.Set                   (Set)
-import qualified Data.Set                   as Set
-import           Data.Text                  (Text, isInfixOf)
-import qualified Data.Text                  as T
-import           Prelude                    hiding (FilePath, lines)
-import           Turtle                     hiding (env, view)
-=======
 import qualified Data.Map.Strict        as Map
 import           Data.Monoid            (Last)
 import           Data.Set               (Set)
 import qualified Data.Set               as Set
-import           Data.Text              (Text, isInfixOf, pack)
+import           Data.Text              (Text, isInfixOf)
 import qualified Data.Text              as T
 import           Prelude                hiding (FilePath, lines)
 import           Turtle                 hiding (env, view)
->>>>>>> e61ae9a9
 
 import           QuorumTools.Checkpoint
 import           QuorumTools.Types      hiding (lastBlock, lastRaftStatus)
@@ -49,19 +38,7 @@
   -> Shell Line
   -> Shell Line
 observingLastBlock updateLastBlock = observingLines $ \line ->
-<<<<<<< HEAD
-  matchCheckpoint' BlockCreated line $ \block ->
-    updateLastBlock (<> pure block)
-=======
-    case matchOnce blockPattern line of
-      Just latest -> updateLastBlock $ const latest
-      _           -> pure ()
-
-  where
-    blockPattern :: Pattern Block
-    blockPattern = has $
-      Block . pack <$> ("Successfully extended chain: " *> count 64 hexDigit)
->>>>>>> e61ae9a9
+  matchCheckpoint' BlockCreated line $ updateLastBlock . const
 
 observingTxes
   :: ((Last OutstandingTxes -> OutstandingTxes) -> IO ())
