--- conflicted
+++ resolved
@@ -167,11 +167,12 @@
       Just conf -> "PRIVATE_CONFIG=" <> format fp conf
       Nothing   -> ""
 
-<<<<<<< HEAD
     consensusOptions :: ConsensusPeer -> Text
-    consensusOptions RaftPeer = case gethJoinMode geth of
-        JoinExisting   -> format ("--raft --raftjoinexisting "%d) (gId $ gethId geth)
-        JoinNewCluster -> "--raft"
+    consensusOptions (RaftPeer port) = case gethJoinMode geth of
+        JoinExisting -> format ("--raft --raftjoinexisting "%d%" --raftport "%d)
+                               (gId $ gethId geth)
+                               port
+        JoinNewCluster -> format ("--raft --raftport "%d) port
     consensusOptions (QuorumChainPeer (EnodeId bootnode) acctId mRole) =
       let roleSpecificText = case mRole of
             Nothing -> ""
@@ -186,22 +187,6 @@
               (accountIdToText acctId)
 
       in format ("--bootnodes '"%s%"' --networkid 84234 "%s) bootnode roleSpecificText
-=======
-    consensusOptions :: Text
-    consensusOptions = case gethConsensusPeer geth of
-      RaftPeer port -> case gethJoinMode geth of
-        JoinExisting -> format ("--raft --raftjoinexisting "%d%" --raftport "%d)
-                               (gId $ gethId geth)
-                               port
-        JoinNewCluster -> format ("--raft --raftport "%d) port
-      QuorumChainPeer acctId mRole -> case mRole of
-        Nothing -> ""
-        Just BlockMaker ->
-          format ("--blockmakeraccount \""%s%"\" --blockmakerpassword \"\"")
-                 (accountIdToText acctId)
-        Just Voter -> format ("--voteaccount \""%s%"\" --votepassword \"\"")
-                             (accountIdToText acctId)
->>>>>>> d9d1db34
 
 initNode :: (MonadIO m, MonadError ProvisionError m, HasEnv m)
          => FilePath
@@ -290,13 +275,8 @@
 -- started up geth, or if the node is not in the static peers list.
 requestEnodeId :: (MonadIO m, HasEnv m) => GethId -> m EnodeId
 requestEnodeId gid = do
-<<<<<<< HEAD
-  mkCmd <- setupCommand gid
-  Ip ip <- gidIp gid
-=======
     mkCmd <- setupCommand gid
-    (Ip ip) <- gidIp gid
->>>>>>> d9d1db34
+    Ip ip <- gidIp gid
 
     let enodeIdShell = do
                          jsPath <- using $ fileContaining jsPayload
@@ -332,20 +312,12 @@
     removeMissingPassword = T.replace ":@" "@"
 
 mkConsensusPeer :: GethId -> AccountId -> Consensus -> ConsensusPeer
-<<<<<<< HEAD
-mkConsensusPeer _   _   Raft = RaftPeer
+mkConsensusPeer gid _   (Raft basePort) =
+  RaftPeer $ basePort + fromIntegral (gId gid)
 mkConsensusPeer gid aid (QuorumChain bootnode bmGid voterGids) =
   QuorumChainPeer bootnode aid $ if | gid == bmGid ->           Just BlockMaker
                                     | gid `member` voterGids -> Just Voter
                                     | otherwise ->              Nothing
-=======
-mkConsensusPeer gid _   (Raft basePort) =
-  RaftPeer $ basePort + fromIntegral (gId gid)
-mkConsensusPeer gid aid (QuorumChain bmGid voterGids) =
-  QuorumChainPeer aid $ if | gid == bmGid ->           Just BlockMaker
-                           | gid `member` voterGids -> Just Voter
-                           | otherwise ->              Nothing
->>>>>>> d9d1db34
 
 mkGeth :: (MonadIO m, HasEnv m) => GethId -> EnodeId -> m Geth
 mkGeth gid eid = do
